#!/usr/bin/env python

import pandas as pd
from neo4j import GraphDatabase

<<<<<<< HEAD
=======
# PyTorch Geometric
from torch_geometric.data import Data

###############################################################################
#                           Custom Transformer
###############################################################################
class TopKCategories(TransformerMixin, BaseEstimator):
    """
    Custom transformer to keep only the top K categories for each categorical feature.
    Categories outside the top K are replaced with 'Other'.
    """
    def __init__(self, top_k=100):
        self.top_k = top_k
        self.top_categories_ = []
    
    def fit(self, X, y=None):
        self.top_categories_ = []
        for i in range(X.shape[1]):
            # Convert everything to str, ensuring no list-like objects remain
            col = X[:, i].astype(str)
            unique, counts = np.unique(col, return_counts=True)
            # Keep top_k categories
            top_k = unique[np.argsort(counts)[-self.top_k:]]
            self.top_categories_.append(set(top_k))
        return self
    
    def transform(self, X):
        X_transformed = X.copy()
        for i in range(X.shape[1]):
            col_as_str = X_transformed[:, i].astype(str)
            # Replace anything not in top_k with 'Other'
            X_transformed[:, i] = np.where(
                np.isin(col_as_str, list(self.top_categories_[i])),
                col_as_str,
                'Other'
            )
        return X_transformed
>>>>>>> 61012f67

###############################################################################
#                            Neo4j Queries
###############################################################################
def connect_to_neo4j(uri=None, username=None, password=None):
    # Update these credentials or read from environment
    HARDCODED_URI = "neo4j+s://8cd5bbe1.databases.neo4j.io"
    HARDCODED_USERNAME = "neo4j"
    HARDCODED_PASSWORD = "dobMHdjo7r0g70Oz_HKZy-qcyP2PY6UN8yxu_rb82fo"
    driver = GraphDatabase.driver(
        HARDCODED_URI, 
        auth=(HARDCODED_USERNAME, HARDCODED_PASSWORD)
    )
    return driver

def _get_nodes(tx):
    query = """
    MATCH (n)
    RETURN n.tmdbId AS id, labels(n) AS labels, properties(n) AS properties
    """
    result = tx.run(query)
    nodes = []
    for record in result:
        node_data = record["properties"]
        node_data["id"] = record["id"]  # Ensure the ID is stored as "id"
        node_data["labels"] = record["labels"]
        nodes.append(node_data)
    return nodes

def get_nodes(driver):
    with driver.session() as session:
        return session.execute_read(_get_nodes)

def _get_relationships(tx):
    query = """
    MATCH (n)-[r]->(m)
    RETURN r.tmdbId AS id, n.tmdbId AS start_id, m.tmdbId AS end_id, type(r) AS type, properties(r) AS properties
    """
    result = tx.run(query)
    relationships = []
    for record in result:
        rel_data = record["properties"]
        rel_data["id"] = record["id"]
        rel_data["start_id"] = record["start_id"]
        rel_data["end_id"] = record["end_id"]
        rel_data["type"] = record["type"]
        relationships.append(rel_data)
    return relationships

def get_relationships(driver):
    with driver.session() as session:
        return session.execute_read(_get_relationships)

def extract_data(driver):
    nodes = get_nodes(driver)
    relationships = get_relationships(driver)
    nodes_df = pd.DataFrame(nodes)
    relationships_df = pd.DataFrame(relationships)
    
    # Debugging: Print the columns and first few rows of nodes_df
    print("Nodes DataFrame columns:", nodes_df.columns)
    print("First few rows of nodes_df:")
    print(nodes_df.head())
    
    # If 'id' column is missing, generate one
    if 'id' not in nodes_df.columns:
        nodes_df['id'] = nodes_df.index
        print("[WARNING] 'id' column was missing. Generated using DataFrame index.")

    # ---------------------------------------------------------------------
    # DROP columns that are known to contain complex objects (e.g., lists/dicts)
    # You can customize this if you want to transform them instead.
    # ---------------------------------------------------------------------
    for col in ["labels", "properties"]:
        if col in nodes_df.columns:
            nodes_df.drop(columns=col, inplace=True)

    # For relationships, if 'properties' is a dict or list, remove if unneeded:
    if 'properties' in relationships_df.columns:
        relationships_df.drop(columns='properties', inplace=True)

    return nodes_df, relationships_df

###############################################################################
#                           Data Cleaning and Preprocessing
###############################################################################
def detect_feature_type(series):
    """
    Detect the type of a feature (numerical, categorical, or other).
    """
    # If all values can be numeric, treat as numeric
    if pd.api.types.is_numeric_dtype(series):
        return "numerical"
    # If it's a string or categorical
    elif pd.api.types.is_string_dtype(series) or pd.api.types.is_categorical_dtype(series):
        return "categorical"
    else:
        # Return 'other' for columns that have lists, dicts, or any non-scalar objects
        return "other"

def preprocess_data(nodes_df, relationships_df):
    """
    Preprocess nodes and relationships data.
    """
    # Step 1: Handle missing values
    # For nodes DataFrame
    for col in nodes_df.columns:
        if col == "id":
            # Do NOT fill or alter the 'id' column
            continue

        feature_type = detect_feature_type(nodes_df[col])
        if feature_type == "numerical":
            nodes_df[col].fillna(nodes_df[col].mean(), inplace=True)
        elif feature_type == "categorical":
            # Fill missing with the mode or "unknown" if mode is empty
            if nodes_df[col].mode().size > 0:
                nodes_df[col].fillna(nodes_df[col].mode()[0], inplace=True)
            else:
                nodes_df[col].fillna("unknown", inplace=True)
        else:
            # For 'other', convert everything to string (so it becomes categorical)
            # Then fill NaN with 'unknown'
            nodes_df[col] = nodes_df[col].astype(str)
            nodes_df[col].fillna("unknown", inplace=True)

    # For relationships DataFrame
    for col in relationships_df.columns:
        if col in ["id", "start_id", "end_id"]:
            # Do NOT fill or alter these ID columns
            continue

        feature_type = detect_feature_type(relationships_df[col])
        if feature_type == "numerical":
            relationships_df[col].fillna(relationships_df[col].mean(), inplace=True)
        elif feature_type == "categorical":
            if relationships_df[col].mode().size > 0:
                relationships_df[col].fillna(relationships_df[col].mode()[0], inplace=True)
            else:
                relationships_df[col].fillna("unknown", inplace=True)
        else:
            relationships_df[col] = relationships_df[col].astype(str)
            relationships_df[col].fillna("unknown", inplace=True)

    # Step 2: Convert categorical data into numerical format
    # For nodes DataFrame
    # Exclude 'id' from transformations
    categorical_cols_nodes = [
        col for col in nodes_df.columns
        if detect_feature_type(nodes_df[col]) == "categorical" and col != "id"
    ]
    numerical_cols_nodes = [
        col for col in nodes_df.columns
        if detect_feature_type(nodes_df[col]) == "numerical" and col != "id"
    ]

    if categorical_cols_nodes:
        onehot_encoder = OneHotEncoder(sparse_output=False, handle_unknown="ignore")
        encoded_categorical = onehot_encoder.fit_transform(nodes_df[categorical_cols_nodes])
        encoded_categorical_df = pd.DataFrame(
            encoded_categorical,
            columns=onehot_encoder.get_feature_names_out(categorical_cols_nodes)
        )
        nodes_df = pd.concat([nodes_df.drop(categorical_cols_nodes, axis=1), encoded_categorical_df], axis=1)

    # For relationships DataFrame
    categorical_cols_relationships = [
        col for col in relationships_df.columns
        if detect_feature_type(relationships_df[col]) == "categorical"
           and col not in ["id", "start_id", "end_id"]
    ]
    numerical_cols_relationships = [
        col for col in relationships_df.columns
        if detect_feature_type(relationships_df[col]) == "numerical"
           and col not in ["id", "start_id", "end_id"]
    ]

    if categorical_cols_relationships:
        onehot_encoder = OneHotEncoder(sparse_output=False, handle_unknown="ignore")
        encoded_categorical = onehot_encoder.fit_transform(relationships_df[categorical_cols_relationships])
        encoded_categorical_df = pd.DataFrame(
            encoded_categorical,
            columns=onehot_encoder.get_feature_names_out(categorical_cols_relationships)
        )
        relationships_df = pd.concat([relationships_df.drop(categorical_cols_relationships, axis=1),
                                      encoded_categorical_df], axis=1)

    # Step 3: Normalize or standardize numerical features
    if numerical_cols_nodes:
        scaler = StandardScaler()
        nodes_df[numerical_cols_nodes] = scaler.fit_transform(nodes_df[numerical_cols_nodes])

    if numerical_cols_relationships:
        scaler = StandardScaler()
        relationships_df[numerical_cols_relationships] = scaler.fit_transform(relationships_df[numerical_cols_relationships])

    return nodes_df, relationships_df

###############################################################################
#                           Identify Features and Target
###############################################################################
def identify_features_and_target(nodes_df):
    """
    Prompt the user to specify the target attribute and features for training.
    Group columns by type and allow the user to select a type of attribute to infer.
    """
    print("\n=== Step 4: Identify Features and Target ===")

    def group_columns_by_type(columns):
        grouped = {}
        for col in columns:
            if "_" in col:
                prefix = col.split("_")[0]
                if prefix not in grouped:
                    grouped[prefix] = []
                grouped[prefix].append(col)
            else:
                grouped.setdefault(col, []).append(col)
        return grouped

    grouped_columns = group_columns_by_type(nodes_df.columns)

    print("\nAvailable attribute types:")
    for attr_type, columns in grouped_columns.items():
        print(f"- {attr_type} ({len(columns)} columns)")

    while True:
        attr_type = input("\nEnter the type of attribute to infer (e.g., 'fax', 'phone', 'address'): ").strip()
        if attr_type in grouped_columns:
            break
        else:
            print(f"Error: '{attr_type}' is not a valid attribute type. Please choose from the list above.")

    print(f"\nColumns of type '{attr_type}':")
    for col in grouped_columns[attr_type]:
        print(f"- {col}")

    while True:
        target = input(f"\nEnter the specific {attr_type} attribute to infer (e.g., '{attr_type}_unknown'): ").strip()
        if target in grouped_columns[attr_type]:
            break
        else:
            print(f"Error: '{target}' is not a valid column of type '{attr_type}'.")

    while True:
        features = input("\nEnter the features to use for training (comma-separated, or type 'all' to use all columns): ").strip()
        if features.lower() == "all":
            features = nodes_df.columns.tolist()
            break
        else:
            features = [f.strip() for f in features.split(",")]
            invalid_features = [f for f in features if f not in nodes_df.columns]
            if not invalid_features:
                break
            else:
                print(f"Error: The following columns are not valid: {invalid_features}")

    print(f"\n[INFO] Target attribute: {target}")
    print(f"[INFO] Features for training: {features}")
    return target, features




###############################################################################
#                           Create Graph Representation
###############################################################################
def create_graph_representation(nodes_df, relationships_df, target, features):
    """
    Convert nodes and relationships into a graph representation using PyTorch Geometric.
    """
    print("\n=== Step 2.2: Create Graph Representation ===")

    # Ensure 'id' is present
    if 'id' not in nodes_df.columns:
        raise ValueError("No 'id' column found in nodes_df after preprocessing. Cannot create graph.")

    # Map node IDs to indices
    node_id_to_idx = {node_id: idx for idx, node_id in enumerate(nodes_df["id"])}

    # Exclude 'id' from the feature vector if still present
    if 'id' in features:
        features.remove('id')

    # Build node features as float tensor
    node_features = nodes_df[features].values
    # If any column is still object dtype, this line will fail.
    # By here, all columns in `features` should be numeric (float/int).
    node_features = torch.tensor(node_features, dtype=torch.float)

    # Build edge indices
    edge_indices = []
    for _, row in relationships_df.iterrows():
        if "start_id" in row and "end_id" in row:
            start_id = row["start_id"]
            end_id = row["end_id"]
            if start_id in node_id_to_idx and end_id in node_id_to_idx:
                edge_indices.append([node_id_to_idx[start_id], node_id_to_idx[end_id]])

    edge_indices = torch.tensor(edge_indices, dtype=torch.long).t().contiguous()

    # Build target labels
    target_labels = nodes_df[target].values
    target_labels = torch.tensor(target_labels, dtype=torch.float)

    # Create PyTorch Geometric Data object
    graph_data = Data(
        x=node_features,
        edge_index=edge_indices,
        y=target_labels
    )

    print("[INFO] Graph representation created.")
    return graph_data


###############################################################################
#                           Feature Selection
###############################################################################
def select_features(nodes_df, target):
    """
    Select relevant features from the nodes DataFrame to use as input features for the GNN.
    Allows the user to choose features based on domain knowledge or feature importance.
    """
    print("\n=== Step 2.3: Feature Selection ===")

    # Exclude the target column from feature selection
    available_features = [col for col in nodes_df.columns if col != target]

    print("\nAvailable features for selection:")
    for i, feature in enumerate(available_features):
        print(f"{i + 1}. {feature}")

    while True:
        try:
            # Prompt the user to select features
            selected_indices = input(
                "\nEnter the indices of the features to use (comma-separated, e.g., '1,2,3'): "
            ).strip()
            selected_indices = [int(idx) - 1 for idx in selected_indices.split(",")]

            # Validate selected indices
            if all(0 <= idx < len(available_features) for idx in selected_indices):
                selected_features = [available_features[idx] for idx in selected_indices]
                break
            else:
                print("Error: One or more indices are invalid. Please try again.")
        except ValueError:
            print("Error: Invalid input. Please enter comma-separated indices.")

    print(f"\n[INFO] Selected features: {selected_features}")
    return selected_features

import torch.nn.functional as F
from torch_geometric.nn import GCNConv
from torch_geometric.loader import DataLoader
from sklearn.model_selection import train_test_split
from sklearn.metrics import mean_squared_error, accuracy_score

###############################################################################
#                           GNN Architecture
###############################################################################
class GCN(torch.nn.Module):
    """
    Graph Convolutional Network (GCN) model.
    """
    def __init__(self, input_dim, hidden_dim, output_dim):
        super(GCN, self).__init__()
        self.conv1 = GCNConv(input_dim, hidden_dim)
        self.conv2 = GCNConv(hidden_dim, output_dim)

    def forward(self, x, edge_index):
        # First GCN layer
        x = self.conv1(x, edge_index)
        x = F.relu(x)
        # Second GCN layer
        x = self.conv2(x, edge_index)
        return x

###############################################################################
#                           Train-Test Split
###############################################################################
def split_data(graph_data, test_size=0.2, random_state=42):
    """
    Split the graph data into training and testing sets.
    """
    # Node-wise split
    num_nodes = graph_data.num_nodes
    indices = torch.arange(num_nodes)
    train_indices, test_indices = train_test_split(
        indices, test_size=test_size, random_state=random_state
    )

    # Create masks for training and testing
    train_mask = torch.zeros(num_nodes, dtype=torch.bool)
    test_mask = torch.zeros(num_nodes, dtype=torch.bool)
    train_mask[train_indices] = True
    test_mask[test_indices] = True

    graph_data.train_mask = train_mask
    graph_data.test_mask = test_mask

    return graph_data

###############################################################################
#                           Model Training
###############################################################################
def train_model(model, graph_data, optimizer, criterion, epochs=100):
    """
    Train the GNN model.
    """
    model.train()
    for epoch in range(epochs):
        optimizer.zero_grad()
        # Forward pass
        out = model(graph_data.x, graph_data.edge_index)
        # Compute loss only on training nodes
        loss = criterion(out[graph_data.train_mask], graph_data.y[graph_data.train_mask])
        # Backward pass
        loss.backward()
        optimizer.step()

        if (epoch + 1) % 10 == 0:
            print(f"Epoch {epoch + 1}/{epochs}, Loss: {loss.item()}")

###############################################################################
#                           Model Evaluation
###############################################################################
def evaluate_model(model, graph_data, criterion, output_file="inferences.txt"):
    """
    Evaluate the GNN model on the test set and log inferences to a text file.
    """
    model.eval()
    with torch.no_grad():
        # Forward pass
        out = model(graph_data.x, graph_data.edge_index)
        # Compute loss on test nodes
        loss = criterion(out[graph_data.test_mask], graph_data.y[graph_data.test_mask])
        # Compute predictions
        preds = out[graph_data.test_mask].argmax(dim=1) if criterion == F.cross_entropy else out[graph_data.test_mask]
        
        # Compute metrics
        if criterion == F.cross_entropy:
            accuracy = accuracy_score(graph_data.y[graph_data.test_mask].cpu(), preds.cpu())
            print(f"Test Loss: {loss.item()}, Test Accuracy: {accuracy}")
        else:
            rmse = mean_squared_error(graph_data.y[graph_data.test_mask].cpu(), preds.cpu(), squared=False)
            print(f"Test Loss: {loss.item()}, Test RMSE: {rmse}")

        # Log inferences to a text file
        with open(output_file, "w") as f:
            f.write("=== Model Evaluation ===\n")
            f.write(f"Test Loss: {loss.item()}\n")
            if criterion == F.cross_entropy:
                f.write(f"Test Accuracy: {accuracy}\n")
            else:
                f.write(f"Test RMSE: {rmse}\n")
            
            f.write("\n=== Predictions ===\n")
            for i in range(len(preds)):
                f.write(f"Node {graph_data.test_mask.nonzero()[i].item()}: ")
                f.write(f"True Label = {graph_data.y[graph_data.test_mask][i].item()}, ")
                f.write(f"Predicted Label = {preds[i].item()}\n")
        
        print(f"[INFO] Inferences logged to {output_file}.")

###############################################################################
#                           Main Workflow
###############################################################################
def main():
    print("=== Step 1: Connect to Neo4j Graph Database ===")
    driver = connect_to_neo4j()
    print("[INFO] Neo4j driver created.")

    print("\n=== Step 2: Extract Nodes and Relationships Data ===")
    nodes_df, relationships_df = extract_data(driver)
    print(f"[INFO] Retrieved {len(nodes_df)} nodes and {len(relationships_df)} relationships.")

    print("\n=== Step 3: Data Cleaning and Preprocessing ===")
    nodes_df, relationships_df = preprocess_data(nodes_df, relationships_df)
    print("[INFO] Data cleaned and preprocessed.")

    print("\n=== Step 4: Identify Features and Target ===")
    target, features = identify_features_and_target(nodes_df)

    print("\n=== Step 2.3: Feature Selection ===")
    selected_features = select_features(nodes_df, target)

    print("\n=== Step 2.2: Create Graph Representation ===")
    graph_data = create_graph_representation(nodes_df, relationships_df, target, selected_features)

    print("\n=== Step 3.1: Choose a GNN Architecture ===")
    input_dim = graph_data.x.size(1)  # Number of features per node
    hidden_dim = 16  # Hidden layer dimension
    output_dim = 1 if graph_data.y.dim() == 1 else graph_data.y.size(1)  # Output dimension
    model = GCN(input_dim, hidden_dim, output_dim)
    print("[INFO] GCN model created.")

    print("\n=== Step 3.2: Train-Test Split ===")
    graph_data = split_data(graph_data, test_size=0.2)
    print("[INFO] Data split into training and testing sets.")

    print("\n=== Step 3.3: Model Training ===")
    optimizer = torch.optim.Adam(model.parameters(), lr=0.01)
    criterion = torch.nn.MSELoss() if output_dim == 1 else F.cross_entropy  # Choose loss function
    train_model(model, graph_data, optimizer, criterion, epochs=100)
    print("[INFO] Model training complete.")

    print("\n=== Step 3.4: Model Evaluation ===")
    evaluate_model(model, graph_data, criterion)
    print("[INFO] Model evaluation complete.")

    # Export to Excel for debugging/further analysis
    nodes_df.to_excel("nodes_preprocessed.xlsx", index=False)
    relationships_df.to_excel("relationships_preprocessed.xlsx", index=False)
    print("[INFO] Preprocessed nodes and relationships exported to Excel files.")

    print("\n=== Workflow Complete ===")
    driver.close()

if __name__ == "__main__":
    main()

<|MERGE_RESOLUTION|>--- conflicted
+++ resolved
@@ -1,568 +1,108 @@
-#!/usr/bin/env python
-
-import pandas as pd
-from neo4j import GraphDatabase
-
-<<<<<<< HEAD
-=======
-# PyTorch Geometric
-from torch_geometric.data import Data
-
-###############################################################################
-#                           Custom Transformer
-###############################################################################
-class TopKCategories(TransformerMixin, BaseEstimator):
-    """
-    Custom transformer to keep only the top K categories for each categorical feature.
-    Categories outside the top K are replaced with 'Other'.
-    """
-    def __init__(self, top_k=100):
-        self.top_k = top_k
-        self.top_categories_ = []
-    
-    def fit(self, X, y=None):
-        self.top_categories_ = []
-        for i in range(X.shape[1]):
-            # Convert everything to str, ensuring no list-like objects remain
-            col = X[:, i].astype(str)
-            unique, counts = np.unique(col, return_counts=True)
-            # Keep top_k categories
-            top_k = unique[np.argsort(counts)[-self.top_k:]]
-            self.top_categories_.append(set(top_k))
-        return self
-    
-    def transform(self, X):
-        X_transformed = X.copy()
-        for i in range(X.shape[1]):
-            col_as_str = X_transformed[:, i].astype(str)
-            # Replace anything not in top_k with 'Other'
-            X_transformed[:, i] = np.where(
-                np.isin(col_as_str, list(self.top_categories_[i])),
-                col_as_str,
-                'Other'
-            )
-        return X_transformed
->>>>>>> 61012f67
-
-###############################################################################
-#                            Neo4j Queries
-###############################################################################
-def connect_to_neo4j(uri=None, username=None, password=None):
-    # Update these credentials or read from environment
-    HARDCODED_URI = "neo4j+s://8cd5bbe1.databases.neo4j.io"
-    HARDCODED_USERNAME = "neo4j"
-    HARDCODED_PASSWORD = "dobMHdjo7r0g70Oz_HKZy-qcyP2PY6UN8yxu_rb82fo"
-    driver = GraphDatabase.driver(
-        HARDCODED_URI, 
-        auth=(HARDCODED_USERNAME, HARDCODED_PASSWORD)
-    )
-    return driver
-
-def _get_nodes(tx):
-    query = """
-    MATCH (n)
-    RETURN n.tmdbId AS id, labels(n) AS labels, properties(n) AS properties
-    """
-    result = tx.run(query)
-    nodes = []
-    for record in result:
-        node_data = record["properties"]
-        node_data["id"] = record["id"]  # Ensure the ID is stored as "id"
-        node_data["labels"] = record["labels"]
-        nodes.append(node_data)
-    return nodes
-
-def get_nodes(driver):
-    with driver.session() as session:
-        return session.execute_read(_get_nodes)
-
-def _get_relationships(tx):
-    query = """
-    MATCH (n)-[r]->(m)
-    RETURN r.tmdbId AS id, n.tmdbId AS start_id, m.tmdbId AS end_id, type(r) AS type, properties(r) AS properties
-    """
-    result = tx.run(query)
-    relationships = []
-    for record in result:
-        rel_data = record["properties"]
-        rel_data["id"] = record["id"]
-        rel_data["start_id"] = record["start_id"]
-        rel_data["end_id"] = record["end_id"]
-        rel_data["type"] = record["type"]
-        relationships.append(rel_data)
-    return relationships
-
-def get_relationships(driver):
-    with driver.session() as session:
-        return session.execute_read(_get_relationships)
-
-def extract_data(driver):
-    nodes = get_nodes(driver)
-    relationships = get_relationships(driver)
-    nodes_df = pd.DataFrame(nodes)
-    relationships_df = pd.DataFrame(relationships)
-    
-    # Debugging: Print the columns and first few rows of nodes_df
-    print("Nodes DataFrame columns:", nodes_df.columns)
-    print("First few rows of nodes_df:")
-    print(nodes_df.head())
-    
-    # If 'id' column is missing, generate one
-    if 'id' not in nodes_df.columns:
-        nodes_df['id'] = nodes_df.index
-        print("[WARNING] 'id' column was missing. Generated using DataFrame index.")
-
-    # ---------------------------------------------------------------------
-    # DROP columns that are known to contain complex objects (e.g., lists/dicts)
-    # You can customize this if you want to transform them instead.
-    # ---------------------------------------------------------------------
-    for col in ["labels", "properties"]:
-        if col in nodes_df.columns:
-            nodes_df.drop(columns=col, inplace=True)
-
-    # For relationships, if 'properties' is a dict or list, remove if unneeded:
-    if 'properties' in relationships_df.columns:
-        relationships_df.drop(columns='properties', inplace=True)
-
-    return nodes_df, relationships_df
-
-###############################################################################
-#                           Data Cleaning and Preprocessing
-###############################################################################
-def detect_feature_type(series):
-    """
-    Detect the type of a feature (numerical, categorical, or other).
-    """
-    # If all values can be numeric, treat as numeric
-    if pd.api.types.is_numeric_dtype(series):
-        return "numerical"
-    # If it's a string or categorical
-    elif pd.api.types.is_string_dtype(series) or pd.api.types.is_categorical_dtype(series):
-        return "categorical"
-    else:
-        # Return 'other' for columns that have lists, dicts, or any non-scalar objects
-        return "other"
-
-def preprocess_data(nodes_df, relationships_df):
-    """
-    Preprocess nodes and relationships data.
-    """
-    # Step 1: Handle missing values
-    # For nodes DataFrame
-    for col in nodes_df.columns:
-        if col == "id":
-            # Do NOT fill or alter the 'id' column
-            continue
-
-        feature_type = detect_feature_type(nodes_df[col])
-        if feature_type == "numerical":
-            nodes_df[col].fillna(nodes_df[col].mean(), inplace=True)
-        elif feature_type == "categorical":
-            # Fill missing with the mode or "unknown" if mode is empty
-            if nodes_df[col].mode().size > 0:
-                nodes_df[col].fillna(nodes_df[col].mode()[0], inplace=True)
-            else:
-                nodes_df[col].fillna("unknown", inplace=True)
-        else:
-            # For 'other', convert everything to string (so it becomes categorical)
-            # Then fill NaN with 'unknown'
-            nodes_df[col] = nodes_df[col].astype(str)
-            nodes_df[col].fillna("unknown", inplace=True)
-
-    # For relationships DataFrame
-    for col in relationships_df.columns:
-        if col in ["id", "start_id", "end_id"]:
-            # Do NOT fill or alter these ID columns
-            continue
-
-        feature_type = detect_feature_type(relationships_df[col])
-        if feature_type == "numerical":
-            relationships_df[col].fillna(relationships_df[col].mean(), inplace=True)
-        elif feature_type == "categorical":
-            if relationships_df[col].mode().size > 0:
-                relationships_df[col].fillna(relationships_df[col].mode()[0], inplace=True)
-            else:
-                relationships_df[col].fillna("unknown", inplace=True)
-        else:
-            relationships_df[col] = relationships_df[col].astype(str)
-            relationships_df[col].fillna("unknown", inplace=True)
-
-    # Step 2: Convert categorical data into numerical format
-    # For nodes DataFrame
-    # Exclude 'id' from transformations
-    categorical_cols_nodes = [
-        col for col in nodes_df.columns
-        if detect_feature_type(nodes_df[col]) == "categorical" and col != "id"
-    ]
-    numerical_cols_nodes = [
-        col for col in nodes_df.columns
-        if detect_feature_type(nodes_df[col]) == "numerical" and col != "id"
-    ]
-
-    if categorical_cols_nodes:
-        onehot_encoder = OneHotEncoder(sparse_output=False, handle_unknown="ignore")
-        encoded_categorical = onehot_encoder.fit_transform(nodes_df[categorical_cols_nodes])
-        encoded_categorical_df = pd.DataFrame(
-            encoded_categorical,
-            columns=onehot_encoder.get_feature_names_out(categorical_cols_nodes)
-        )
-        nodes_df = pd.concat([nodes_df.drop(categorical_cols_nodes, axis=1), encoded_categorical_df], axis=1)
-
-    # For relationships DataFrame
-    categorical_cols_relationships = [
-        col for col in relationships_df.columns
-        if detect_feature_type(relationships_df[col]) == "categorical"
-           and col not in ["id", "start_id", "end_id"]
-    ]
-    numerical_cols_relationships = [
-        col for col in relationships_df.columns
-        if detect_feature_type(relationships_df[col]) == "numerical"
-           and col not in ["id", "start_id", "end_id"]
-    ]
-
-    if categorical_cols_relationships:
-        onehot_encoder = OneHotEncoder(sparse_output=False, handle_unknown="ignore")
-        encoded_categorical = onehot_encoder.fit_transform(relationships_df[categorical_cols_relationships])
-        encoded_categorical_df = pd.DataFrame(
-            encoded_categorical,
-            columns=onehot_encoder.get_feature_names_out(categorical_cols_relationships)
-        )
-        relationships_df = pd.concat([relationships_df.drop(categorical_cols_relationships, axis=1),
-                                      encoded_categorical_df], axis=1)
-
-    # Step 3: Normalize or standardize numerical features
-    if numerical_cols_nodes:
-        scaler = StandardScaler()
-        nodes_df[numerical_cols_nodes] = scaler.fit_transform(nodes_df[numerical_cols_nodes])
-
-    if numerical_cols_relationships:
-        scaler = StandardScaler()
-        relationships_df[numerical_cols_relationships] = scaler.fit_transform(relationships_df[numerical_cols_relationships])
-
-    return nodes_df, relationships_df
-
-###############################################################################
-#                           Identify Features and Target
-###############################################################################
-def identify_features_and_target(nodes_df):
-    """
-    Prompt the user to specify the target attribute and features for training.
-    Group columns by type and allow the user to select a type of attribute to infer.
-    """
-    print("\n=== Step 4: Identify Features and Target ===")
-
-    def group_columns_by_type(columns):
-        grouped = {}
-        for col in columns:
-            if "_" in col:
-                prefix = col.split("_")[0]
-                if prefix not in grouped:
-                    grouped[prefix] = []
-                grouped[prefix].append(col)
-            else:
-                grouped.setdefault(col, []).append(col)
-        return grouped
-
-    grouped_columns = group_columns_by_type(nodes_df.columns)
-
-    print("\nAvailable attribute types:")
-    for attr_type, columns in grouped_columns.items():
-        print(f"- {attr_type} ({len(columns)} columns)")
-
-    while True:
-        attr_type = input("\nEnter the type of attribute to infer (e.g., 'fax', 'phone', 'address'): ").strip()
-        if attr_type in grouped_columns:
-            break
-        else:
-            print(f"Error: '{attr_type}' is not a valid attribute type. Please choose from the list above.")
-
-    print(f"\nColumns of type '{attr_type}':")
-    for col in grouped_columns[attr_type]:
-        print(f"- {col}")
-
-    while True:
-        target = input(f"\nEnter the specific {attr_type} attribute to infer (e.g., '{attr_type}_unknown'): ").strip()
-        if target in grouped_columns[attr_type]:
-            break
-        else:
-            print(f"Error: '{target}' is not a valid column of type '{attr_type}'.")
-
-    while True:
-        features = input("\nEnter the features to use for training (comma-separated, or type 'all' to use all columns): ").strip()
-        if features.lower() == "all":
-            features = nodes_df.columns.tolist()
-            break
-        else:
-            features = [f.strip() for f in features.split(",")]
-            invalid_features = [f for f in features if f not in nodes_df.columns]
-            if not invalid_features:
-                break
-            else:
-                print(f"Error: The following columns are not valid: {invalid_features}")
-
-    print(f"\n[INFO] Target attribute: {target}")
-    print(f"[INFO] Features for training: {features}")
-    return target, features
-
-
-
-
-###############################################################################
-#                           Create Graph Representation
-###############################################################################
-def create_graph_representation(nodes_df, relationships_df, target, features):
-    """
-    Convert nodes and relationships into a graph representation using PyTorch Geometric.
-    """
-    print("\n=== Step 2.2: Create Graph Representation ===")
-
-    # Ensure 'id' is present
-    if 'id' not in nodes_df.columns:
-        raise ValueError("No 'id' column found in nodes_df after preprocessing. Cannot create graph.")
-
-    # Map node IDs to indices
-    node_id_to_idx = {node_id: idx for idx, node_id in enumerate(nodes_df["id"])}
-
-    # Exclude 'id' from the feature vector if still present
-    if 'id' in features:
-        features.remove('id')
-
-    # Build node features as float tensor
-    node_features = nodes_df[features].values
-    # If any column is still object dtype, this line will fail.
-    # By here, all columns in `features` should be numeric (float/int).
-    node_features = torch.tensor(node_features, dtype=torch.float)
-
-    # Build edge indices
-    edge_indices = []
-    for _, row in relationships_df.iterrows():
-        if "start_id" in row and "end_id" in row:
-            start_id = row["start_id"]
-            end_id = row["end_id"]
-            if start_id in node_id_to_idx and end_id in node_id_to_idx:
-                edge_indices.append([node_id_to_idx[start_id], node_id_to_idx[end_id]])
-
-    edge_indices = torch.tensor(edge_indices, dtype=torch.long).t().contiguous()
-
-    # Build target labels
-    target_labels = nodes_df[target].values
-    target_labels = torch.tensor(target_labels, dtype=torch.float)
-
-    # Create PyTorch Geometric Data object
-    graph_data = Data(
-        x=node_features,
-        edge_index=edge_indices,
-        y=target_labels
-    )
-
-    print("[INFO] Graph representation created.")
-    return graph_data
-
-
-###############################################################################
-#                           Feature Selection
-###############################################################################
-def select_features(nodes_df, target):
-    """
-    Select relevant features from the nodes DataFrame to use as input features for the GNN.
-    Allows the user to choose features based on domain knowledge or feature importance.
-    """
-    print("\n=== Step 2.3: Feature Selection ===")
-
-    # Exclude the target column from feature selection
-    available_features = [col for col in nodes_df.columns if col != target]
-
-    print("\nAvailable features for selection:")
-    for i, feature in enumerate(available_features):
-        print(f"{i + 1}. {feature}")
-
-    while True:
-        try:
-            # Prompt the user to select features
-            selected_indices = input(
-                "\nEnter the indices of the features to use (comma-separated, e.g., '1,2,3'): "
-            ).strip()
-            selected_indices = [int(idx) - 1 for idx in selected_indices.split(",")]
-
-            # Validate selected indices
-            if all(0 <= idx < len(available_features) for idx in selected_indices):
-                selected_features = [available_features[idx] for idx in selected_indices]
-                break
-            else:
-                print("Error: One or more indices are invalid. Please try again.")
-        except ValueError:
-            print("Error: Invalid input. Please enter comma-separated indices.")
-
-    print(f"\n[INFO] Selected features: {selected_features}")
-    return selected_features
-
-import torch.nn.functional as F
-from torch_geometric.nn import GCNConv
-from torch_geometric.loader import DataLoader
-from sklearn.model_selection import train_test_split
-from sklearn.metrics import mean_squared_error, accuracy_score
-
-###############################################################################
-#                           GNN Architecture
-###############################################################################
-class GCN(torch.nn.Module):
-    """
-    Graph Convolutional Network (GCN) model.
-    """
-    def __init__(self, input_dim, hidden_dim, output_dim):
-        super(GCN, self).__init__()
-        self.conv1 = GCNConv(input_dim, hidden_dim)
-        self.conv2 = GCNConv(hidden_dim, output_dim)
-
-    def forward(self, x, edge_index):
-        # First GCN layer
-        x = self.conv1(x, edge_index)
-        x = F.relu(x)
-        # Second GCN layer
-        x = self.conv2(x, edge_index)
-        return x
-
-###############################################################################
-#                           Train-Test Split
-###############################################################################
-def split_data(graph_data, test_size=0.2, random_state=42):
-    """
-    Split the graph data into training and testing sets.
-    """
-    # Node-wise split
-    num_nodes = graph_data.num_nodes
-    indices = torch.arange(num_nodes)
-    train_indices, test_indices = train_test_split(
-        indices, test_size=test_size, random_state=random_state
-    )
-
-    # Create masks for training and testing
-    train_mask = torch.zeros(num_nodes, dtype=torch.bool)
-    test_mask = torch.zeros(num_nodes, dtype=torch.bool)
-    train_mask[train_indices] = True
-    test_mask[test_indices] = True
-
-    graph_data.train_mask = train_mask
-    graph_data.test_mask = test_mask
-
-    return graph_data
-
-###############################################################################
-#                           Model Training
-###############################################################################
-def train_model(model, graph_data, optimizer, criterion, epochs=100):
-    """
-    Train the GNN model.
-    """
-    model.train()
-    for epoch in range(epochs):
-        optimizer.zero_grad()
-        # Forward pass
-        out = model(graph_data.x, graph_data.edge_index)
-        # Compute loss only on training nodes
-        loss = criterion(out[graph_data.train_mask], graph_data.y[graph_data.train_mask])
-        # Backward pass
-        loss.backward()
-        optimizer.step()
-
-        if (epoch + 1) % 10 == 0:
-            print(f"Epoch {epoch + 1}/{epochs}, Loss: {loss.item()}")
-
-###############################################################################
-#                           Model Evaluation
-###############################################################################
-def evaluate_model(model, graph_data, criterion, output_file="inferences.txt"):
-    """
-    Evaluate the GNN model on the test set and log inferences to a text file.
-    """
-    model.eval()
-    with torch.no_grad():
-        # Forward pass
-        out = model(graph_data.x, graph_data.edge_index)
-        # Compute loss on test nodes
-        loss = criterion(out[graph_data.test_mask], graph_data.y[graph_data.test_mask])
-        # Compute predictions
-        preds = out[graph_data.test_mask].argmax(dim=1) if criterion == F.cross_entropy else out[graph_data.test_mask]
-        
-        # Compute metrics
-        if criterion == F.cross_entropy:
-            accuracy = accuracy_score(graph_data.y[graph_data.test_mask].cpu(), preds.cpu())
-            print(f"Test Loss: {loss.item()}, Test Accuracy: {accuracy}")
-        else:
-            rmse = mean_squared_error(graph_data.y[graph_data.test_mask].cpu(), preds.cpu(), squared=False)
-            print(f"Test Loss: {loss.item()}, Test RMSE: {rmse}")
-
-        # Log inferences to a text file
-        with open(output_file, "w") as f:
-            f.write("=== Model Evaluation ===\n")
-            f.write(f"Test Loss: {loss.item()}\n")
-            if criterion == F.cross_entropy:
-                f.write(f"Test Accuracy: {accuracy}\n")
-            else:
-                f.write(f"Test RMSE: {rmse}\n")
-            
-            f.write("\n=== Predictions ===\n")
-            for i in range(len(preds)):
-                f.write(f"Node {graph_data.test_mask.nonzero()[i].item()}: ")
-                f.write(f"True Label = {graph_data.y[graph_data.test_mask][i].item()}, ")
-                f.write(f"Predicted Label = {preds[i].item()}\n")
-        
-        print(f"[INFO] Inferences logged to {output_file}.")
-
-###############################################################################
-#                           Main Workflow
-###############################################################################
-def main():
-    print("=== Step 1: Connect to Neo4j Graph Database ===")
-    driver = connect_to_neo4j()
-    print("[INFO] Neo4j driver created.")
-
-    print("\n=== Step 2: Extract Nodes and Relationships Data ===")
-    nodes_df, relationships_df = extract_data(driver)
-    print(f"[INFO] Retrieved {len(nodes_df)} nodes and {len(relationships_df)} relationships.")
-
-    print("\n=== Step 3: Data Cleaning and Preprocessing ===")
-    nodes_df, relationships_df = preprocess_data(nodes_df, relationships_df)
-    print("[INFO] Data cleaned and preprocessed.")
-
-    print("\n=== Step 4: Identify Features and Target ===")
-    target, features = identify_features_and_target(nodes_df)
-
-    print("\n=== Step 2.3: Feature Selection ===")
-    selected_features = select_features(nodes_df, target)
-
-    print("\n=== Step 2.2: Create Graph Representation ===")
-    graph_data = create_graph_representation(nodes_df, relationships_df, target, selected_features)
-
-    print("\n=== Step 3.1: Choose a GNN Architecture ===")
-    input_dim = graph_data.x.size(1)  # Number of features per node
-    hidden_dim = 16  # Hidden layer dimension
-    output_dim = 1 if graph_data.y.dim() == 1 else graph_data.y.size(1)  # Output dimension
-    model = GCN(input_dim, hidden_dim, output_dim)
-    print("[INFO] GCN model created.")
-
-    print("\n=== Step 3.2: Train-Test Split ===")
-    graph_data = split_data(graph_data, test_size=0.2)
-    print("[INFO] Data split into training and testing sets.")
-
-    print("\n=== Step 3.3: Model Training ===")
-    optimizer = torch.optim.Adam(model.parameters(), lr=0.01)
-    criterion = torch.nn.MSELoss() if output_dim == 1 else F.cross_entropy  # Choose loss function
-    train_model(model, graph_data, optimizer, criterion, epochs=100)
-    print("[INFO] Model training complete.")
-
-    print("\n=== Step 3.4: Model Evaluation ===")
-    evaluate_model(model, graph_data, criterion)
-    print("[INFO] Model evaluation complete.")
-
-    # Export to Excel for debugging/further analysis
-    nodes_df.to_excel("nodes_preprocessed.xlsx", index=False)
-    relationships_df.to_excel("relationships_preprocessed.xlsx", index=False)
-    print("[INFO] Preprocessed nodes and relationships exported to Excel files.")
-
-    print("\n=== Workflow Complete ===")
-    driver.close()
-
-if __name__ == "__main__":
-    main()
-
+#!/usr/bin/env python
+
+import pandas as pd
+from neo4j import GraphDatabase
+
+
+###############################################################################
+#                            Neo4j Queries
+###############################################################################
+def connect_to_neo4j(uri=None, username=None, password=None):
+    # Update these credentials or read from environment
+    HARDCODED_URI = "neo4j+s://8cd5bbe1.databases.neo4j.io"
+    HARDCODED_USERNAME = "neo4j"
+    HARDCODED_PASSWORD = "dobMHdjo7r0g70Oz_HKZy-qcyP2PY6UN8yxu_rb82fo"
+    driver = GraphDatabase.driver(
+        HARDCODED_URI, 
+        auth=(HARDCODED_USERNAME, HARDCODED_PASSWORD)
+    )
+    return driver
+
+def _get_nodes(tx):
+    query = """
+    MATCH (n)
+    RETURN n.tmdbId AS id, labels(n) AS labels, properties(n) AS properties
+    """
+    result = tx.run(query)
+    nodes = []
+    for record in result:
+        node_data = record["properties"]
+        node_data["id"] = record["id"]  # Ensure the ID is stored as "id"
+        node_data["labels"] = record["labels"]
+        nodes.append(node_data)
+    return nodes
+
+def get_nodes(driver):
+    with driver.session() as session:
+        return session.execute_read(_get_nodes)
+
+def _get_relationships(tx):
+    query = """
+    MATCH (n)-[r]->(m)
+    RETURN r.tmdbId AS id, n.tmdbId AS start_id, m.tmdbId AS end_id, type(r) AS type, properties(r) AS properties
+    """
+    result = tx.run(query)
+    relationships = []
+    for record in result:
+        rel_data = record["properties"]
+        rel_data["id"] = record["id"]
+        rel_data["start_id"] = record["start_id"]
+        rel_data["end_id"] = record["end_id"]
+        rel_data["type"] = record["type"]
+        relationships.append(rel_data)
+    return relationships
+
+def get_relationships(driver):
+    with driver.session() as session:
+        return session.execute_read(_get_relationships)
+
+def extract_data(driver):
+    nodes = get_nodes(driver)
+    relationships = get_relationships(driver)
+    nodes_df = pd.DataFrame(nodes)
+    relationships_df = pd.DataFrame(relationships)
+    
+    # Debugging: Print the columns and first few rows of nodes_df
+    print("Nodes DataFrame columns:", nodes_df.columns)
+    print("First few rows of nodes_df:")
+    print(nodes_df.head())
+    
+    # If 'id' column is missing, generate one
+    if 'id' not in nodes_df.columns:
+        nodes_df['id'] = nodes_df.index
+        print("[WARNING] 'id' column was missing. Generated using DataFrame index.")
+
+    # ---------------------------------------------------------------------
+    # DROP columns that are known to contain complex objects (e.g., lists/dicts)
+    # You can customize this if you want to transform them instead.
+    # ---------------------------------------------------------------------
+    for col in ["labels", "properties"]:
+        if col in nodes_df.columns:
+            nodes_df.drop(columns=col, inplace=True)
+
+    # For relationships, if 'properties' is a dict or list, remove if unneeded:
+    if 'properties' in relationships_df.columns:
+        relationships_df.drop(columns='properties', inplace=True)
+
+    return nodes_df, relationships_df
+
+
+
+###############################################################################
+#                           Main Workflow
+###############################################################################
+def main():
+    print("=== Step 1: Connect to Neo4j Graph Database ===")
+    driver = connect_to_neo4j()
+    print("[INFO] Neo4j driver created.")
+
+    print("\n=== Step 2: Extract Nodes and Relationships Data ===")
+    nodes_df, relationships_df = extract_data(driver)
+    print(f"[INFO] Retrieved {len(nodes_df)} nodes and {len(relationships_df)} relationships.")
+
+    print("\n=== Workflow Complete ===")
+    driver.close()
+
+if __name__ == "__main__":
+    main()
+